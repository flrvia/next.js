--- conflicted
+++ resolved
@@ -1,12 +1,7 @@
 {
   "name": "next",
-<<<<<<< HEAD
-  "version": "0.9.9",
+  "version": "0.9.11",
   "description": "Next.js is a minimalistic framework for server-rendered React applications",
-=======
-  "version": "0.9.11",
-  "description": "",
->>>>>>> 333eb959
   "main": "./dist/lib/index.js",
   "homepage": "https://github.com/zeit/next.js",
   "license": "MIT",
